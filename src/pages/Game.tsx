--- conflicted
+++ resolved
@@ -89,7 +89,6 @@
   const [showPowerUp, setShowPowerUp] = useState(false);
   const [particles, setParticles] = useState<Array<{id: number, x: number, y: number, vx: number, vy: number, life: number, type: string}>>([]);
   
-<<<<<<< HEAD
   // Enhanced audio system
   const [currentTrack, setCurrentTrack] = useState(1);
   const [musicVolume, setMusicVolume] = useState(0.3);
@@ -121,8 +120,6 @@
   const [speedBoost, setSpeedBoost] = useState(1);
   const [magnetActive, setMagnetActive] = useState(false);
   
-=======
->>>>>>> 7b5027c9
   const [zuboY, setZuboY] = useState(GAME_HEIGHT - ZUBO_SIZE - 50);
   const [zuboVelocity, setZuboVelocity] = useState(0);
   const [isJumping, setIsJumping] = useState(false);
